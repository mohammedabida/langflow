--- conflicted
+++ resolved
@@ -3,12 +3,8 @@
 import * as MenubarPrimitive from "@radix-ui/react-menubar";
 import * as React from "react";
 
-<<<<<<< HEAD
-import { cn } from "../../utils";
+import { cn } from "../../utils/utils";
 import IconComponent from "../genericIconComponent";
-=======
-import { cn } from "../../utils/utils";
->>>>>>> 38f3cb0a
 
 const MenubarMenu = MenubarPrimitive.Menu;
 
