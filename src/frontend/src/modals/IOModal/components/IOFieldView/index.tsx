--- conflicted
+++ resolved
@@ -49,14 +49,6 @@
     (flowPool[node!.id] ?? [])[(flowPool[node!.id]?.length ?? 1) - 1]?.data
       .results.result ?? "";
 
-<<<<<<< HEAD
-  console.log(flowPoolNode?.data?.artifacts?.records);
-=======
-  console.log(
-    (flowPool[node!.id] ?? [])[(flowPool[node!.id]?.length ?? 1) - 1]?.data
-  );
->>>>>>> e6fefa68
-
   function handleOutputType() {
     if (!node) return <>"No node found!"</>;
     switch (type) {
@@ -258,15 +250,11 @@
               <div className={left ? "h-56" : "h-full"}>
                 <RecordsOutputComponent
                   pagination={!left}
-<<<<<<< HEAD
-                  rows={flowPoolNode?.data?.artifacts?.records ?? []}
-=======
                   rows={
                     flowPoolNode?.data?.artifacts?.map(
                       (artifact) => artifact.data
                     ) ?? []
                   }
->>>>>>> e6fefa68
                   columnMode="union"
                 />
               </div>
